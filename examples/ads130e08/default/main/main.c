#include <stdio.h>
#include <freertos/FreeRTOS.h>
#include "freertos/semphr.h"
#include <freertos/task.h>
#include <esp_log.h>
#include <esp_err.h>
#include <esp_idf_version.h>
#include <driver/gpio.h>
#include <esp_task_wdt.h>
#include <ads130e08.h>

<<<<<<< HEAD
#if CONFIG_IDF_TARGET_ESP32S3
#define HOST SPI2_HOST
#else
#define HOST HSPI_HOST
=======
#if CONFIG_IDF_TARGET_ESP32
#define HOST HSPI_HOST
#elif CONFIG_IDF_TARGET_ESP32S3
#define HOST SPI2_HOST
>>>>>>> b867bd5c
#endif

static const char *TAG_ADS130E08 = "ads130e08";

ads130e08_t adc_dev;
ads130e08_raw_data_t raw_data;

SemaphoreHandle_t ads130e08_drdy_semaphore = NULL;

void IRAM_ATTR gpio_isr_handler(void *arg)
{
    /* data ready */
    xSemaphoreGiveFromISR(ads130e08_drdy_semaphore, NULL);
    portYIELD_FROM_ISR();
}

// Main task
void ads130e08_test(void *pvParameters)
{
    // Initialize semaphore
    ads130e08_drdy_semaphore = xSemaphoreCreateBinary();

    // Configure SPI bus
    spi_bus_config_t spi_cfg = {
        .mosi_io_num = CONFIG_EXAMPLE_MOSI_GPIO,
        .miso_io_num = CONFIG_EXAMPLE_MISO_GPIO,
        .sclk_io_num = CONFIG_EXAMPLE_SCLK_GPIO,
        .quadwp_io_num = -1,
        .quadhd_io_num = -1,
        .max_transfer_sz = 0,
        .flags = 0,
    };
    ESP_ERROR_CHECK(spi_bus_initialize(HOST, &spi_cfg, 1));

    // Init device
    static ads130e08_dev_config_t dev_config = {
        .clk_en = ADS130E08_CLK_OUT_DISABLED,
        .int_test = ADS130E08_INT_TEST_EXTERNAL,
        .test_amp = ADS130E08_TEST_AMP_CALIB_1X,
        .test_freq = ADS130E08_TEST_FREQ_EXP_21,
        .pd_refbuf = ADS130E08_INTERNAL_REF_BUFFER_ENABLED,
        .vref_4v = ADS130E08_REF_VOLTAGE_2_4V,
        .opamp_ref = ADS130E08_NON_INVERTING_CONNECT_OPAMP,
        .pd_opamp = ADS130E08_OPAMP_DISABLED,
    };

    ESP_ERROR_CHECK(ads130e08_init_desc(&adc_dev, HOST, CONFIG_EXAMPLE_CS_GPIO));
    ESP_ERROR_CHECK(ads130e08_send_system_cmd(&adc_dev, ADS130E08_CMD_STOP));
    ESP_ERROR_CHECK(ads130e08_send_system_cmd(&adc_dev, ADS130E08_CMD_RESET));
    ESP_ERROR_CHECK(ads130e08_send_data_read_cmd(&adc_dev, ADS130E08_CMD_SDATAC));
    ESP_ERROR_CHECK(ads130e08_set_device_config(&adc_dev, dev_config));

    // Configure ISR
    gpio_config_t int_ads130e08 = {
        .intr_type = GPIO_INTR_NEGEDGE,
        .mode = GPIO_MODE_INPUT,
        .pin_bit_mask = (1ULL << CONFIG_EXAMPLE_INT_GPIO),
        .pull_up_en = GPIO_PULLUP_ENABLE,
        .pull_down_en = GPIO_PULLDOWN_DISABLE,
    };

    ESP_ERROR_CHECK(gpio_config(&int_ads130e08));
    ESP_ERROR_CHECK(gpio_install_isr_service(0));
    ESP_ERROR_CHECK(gpio_isr_handler_add(CONFIG_EXAMPLE_INT_GPIO, gpio_isr_handler, (void *)CONFIG_EXAMPLE_INT_GPIO));

    // Start conversion
    ESP_ERROR_CHECK(ads130e08_send_system_cmd(&adc_dev, ADS130E08_CMD_START));

    for (;;)
    {
        xSemaphoreTake(ads130e08_drdy_semaphore, portMAX_DELAY);

        ESP_ERROR_CHECK(ads130e08_get_rdata(&adc_dev, &raw_data));

        ESP_LOGI(TAG_ADS130E08, "Fault status -> Positive %02x, Negative %02x", raw_data.fault_statp,
            raw_data.fault_statn);
        ESP_LOGI(TAG_ADS130E08, "Gpios level -> %02x", raw_data.gpios_level);
        ESP_LOGI(TAG_ADS130E08, "Raw data -> CH1: %d CH2: %d CH3: %d CH4: %d CH5: %d CH6: %d CH7: %d CH8: %d",
            raw_data.channels_raw[0], raw_data.channels_raw[1], raw_data.channels_raw[2], raw_data.channels_raw[3],
            raw_data.channels_raw[4], raw_data.channels_raw[5], raw_data.channels_raw[6], raw_data.channels_raw[7]);
    }
}

void app_main()
{
    xTaskCreatePinnedToCore(ads130e08_test, "ads130e08_test", configMINIMAL_STACK_SIZE * 8, NULL, 5, NULL, APP_CPU_NUM);
}<|MERGE_RESOLUTION|>--- conflicted
+++ resolved
@@ -9,17 +9,10 @@
 #include <esp_task_wdt.h>
 #include <ads130e08.h>
 
-<<<<<<< HEAD
-#if CONFIG_IDF_TARGET_ESP32S3
-#define HOST SPI2_HOST
-#else
-#define HOST HSPI_HOST
-=======
 #if CONFIG_IDF_TARGET_ESP32
 #define HOST HSPI_HOST
 #elif CONFIG_IDF_TARGET_ESP32S3
 #define HOST SPI2_HOST
->>>>>>> b867bd5c
 #endif
 
 static const char *TAG_ADS130E08 = "ads130e08";
